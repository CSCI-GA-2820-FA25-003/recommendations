apiVersion: tekton.dev/v1
kind: Pipeline
metadata:
  name: recommendations-cd
spec:
  params:
    - default: "https://github.com/CSCI-GA-2820-FA25-003/recommendations.git"
      description: URL to the git repo
      name: GIT_REPO
      type: string
    - default: master
      description: the reference (branch or ref)
      name: GIT_REF
      type: string
    - default: recommendations
      description: Name of the application
      name: APP_NAME
      type: string
    - default: "image-registry.openshift-image-registry.svc:5000/$(context.pipelineRun.namespace)/$(params.APP_NAME):latest"
      description: The name of image to build
      name: IMAGE_NAME
      type: string
#################################################
#               task1: git-clone                #
#################################################
  tasks:
    - name: git-clone
      params:
        - name: CRT_FILENAME
          value: ca-bundle.crt
        - name: HTTP_PROXY
          value: ""
        - name: HTTPS_PROXY
          value: ""
        - name: NO_PROXY
          value: ""
        - name: SUBDIRECTORY
          value: ""
        - name: USER_HOME
          value: /home/git
        - name: DELETE_EXISTING
          value: "true"
        - name: VERBOSE
          value: "false"
        - name: SSL_VERIFY
          value: "true"
        - name: URL
          value: $(params.GIT_REPO)
        - name: REVISION
          value: $(params.GIT_REF)
        - name: REFSPEC
          value: ""
        - name: SUBMODULES
          value: "true"
        - name: DEPTH
          value: "1"
        - name: SPARSE_CHECKOUT_DIRECTORIES
          value: ""
      taskRef:
        params:
          - name: kind
            value: task
          - name: name
            value: git-clone
          - name: namespace
            value: openshift-pipelines
        resolver: cluster
      workspaces:
        - name: output
          workspace: pipeline-workspace
#################################################
#               task2-1: pylint                 #
#################################################
    - name: pylint
      params:
        - name: image
          value: "quay.io/rofrano/python:3.11-slim"
        - name: path
          value: service
        - name: args
          value: []
        - name: requirements-file
          value: requirements.txt
      runAfter:
        - git-clone
      taskRef:
        kind: Task
        name: pylint
      workspaces:
        - name: source
          workspace: pipeline-workspace
    #################################################
    #               task2-2: pytest                 #
    #################################################
    - name: pytest
      params:
        - name: pytest-args
          value: []
        - name: secret-name
          value: db-secret
        - name: secret-key
          value: DATABASE_URI
      runAfter:
        - git-clone
      taskRef:
        kind: Task
        name: pytest-env
      workspaces:
        - name: source
          workspace: pipeline-workspace
#################################################
#               task3: buildah                  #
#################################################
    - name: buildah
      params:
        - name: IMAGE
          value: $(params.IMAGE_NAME)
        - name: DOCKERFILE
          value: ./Dockerfile
        - name: CONTEXT
          value: .
        - name: STORAGE_DRIVER
          value: vfs
        - name: FORMAT
          value: oci
        - name: TLS_VERIFY
          value: "true"
      runAfter:
        - pylint
        - pytest
      taskRef:
        resolver: cluster
        params:
          - name: kind
            value: task
          - name: name
            value: buildah
          - name: namespace
            value: openshift-pipelines
      workspaces:
        - name: source
          workspace: pipeline-workspace
#################################################
#               task4: deploy image             #
#################################################
<<<<<<< HEAD
    - name: deploy-image
      runAfter:
        - buildah
      params:
        - name: image-name
          value: $(params.IMAGE_NAME)
        - name: manifest-dir
          value: k8s           
      taskRef:
        name: deploy-image
      workspaces:
        - name: source
          workspace: pipeline-workspace
=======
>>>>>>> 625ecf54

#################################################
#               task5: behave                   #
#################################################
    - name: behave
      params:
        - name: base-url
          value: "http://recommendations-susanlin-dev.apps.rm3.7wse.p1.openshiftapps.com"
        - name: wait-seconds
          value: "60"
        - name: driver
          value: chrome
      runAfter:
        - deploy-image
      taskRef:
        kind: Task
        name: behave
      workspaces:
        - name: source
          workspace: pipeline-workspace
  workspaces:
    - name: pipeline-workspace<|MERGE_RESOLUTION|>--- conflicted
+++ resolved
@@ -143,7 +143,6 @@
 #################################################
 #               task4: deploy image             #
 #################################################
-<<<<<<< HEAD
     - name: deploy-image
       runAfter:
         - buildah
@@ -157,8 +156,6 @@
       workspaces:
         - name: source
           workspace: pipeline-workspace
-=======
->>>>>>> 625ecf54
 
 #################################################
 #               task5: behave                   #
