apiVersion: tekton.dev/v1
kind: Pipeline
metadata:
  name: recommendations-cd
spec:
  description: |
    Initial CI/CD pipeline skeleton for the Recommendations service
  params:
    - default: 'https://github.com/CSCI-GA-2820-FA25-003/recommendations.git'
      description: URL to the git repo
      name: GIT_REPO
      type: string
    - default: master
      description: the reference (branch or ref)
      name: GIT_REF
      type: string
#################################################
#               task1: git-clone                #
#################################################
  tasks:
    - name: git-clone
      params:
        - name: CRT_FILENAME
          value: ca-bundle.crt
        - name: HTTP_PROXY
          value: ''
        - name: HTTPS_PROXY
          value: ''
        - name: NO_PROXY
          value: ''
        - name: SUBDIRECTORY
          value: ''
        - name: USER_HOME
          value: /home/git
        - name: DELETE_EXISTING
          value: 'true'
        - name: VERBOSE
          value: 'false'
        - name: SSL_VERIFY
          value: 'true'
        - name: url
          value: $(params.GIT_REPO)
        - name: revision
          value: $(params.GIT_REF)
        - name: REFSPEC
          value: ''
        - name: SUBMODULES
          value: 'true'
        - name: DEPTH
          value: '1'
        - name: SPARSE_CHECKOUT_DIRECTORIES
          value: ''
      taskRef:        
        kind: Task
        name: git-clone        
      workspaces:
        - name: output
          workspace: pipeline-workspace
#################################################
#               task2-1: pylint                 #
#################################################
    - name: pylint
      params:
<<<<<<< HEAD
        - name: url
          value: $(params.git-repo)
        - name: revision
          value: $(params.git-ref)
  finally:  
    - name: pylint
      taskRef:
        kind: Task
        name: pylint
      params:
        - name: image
          value: quay.io/rofrano/python:3.11-slim
        - name: path
          value: services
=======
        - name: image
          value: 'quay.io/rofrano/python:3.11-slim'
        - name: path
          value: service
>>>>>>> b9674e1c
        - name: args
          value: []
        - name: requirements-file
          value: requirements.txt
<<<<<<< HEAD
      workspaces:
        - name: source
          workspace: pipeline-workspace
=======
      runAfter:
        - git-clone
      taskRef:
        kind: Task
        name: pylint
      workspaces:
        - name: source
          workspace: pipeline-workspace
#################################################
#               task2-2: pytest                 #
#################################################
    - name: pytest
      params:
        - name: pytest-args
          value: []
        - name: secret-name
          value: db-secret
        - name: secret-key
          value: DATABASE_URI
      runAfter:
        - git-clone
      taskRef:
        kind: Task
        name: pytest-env
      workspaces:
        - name: source
          workspace: pipeline-workspace
#################################################
#               task3: buildah                  #
#################################################


#################################################
#               task4: deploy image             #
#################################################


#################################################
#               task5: behave                   #
#################################################
  workspaces:
    - name: pipeline-workspace
>>>>>>> b9674e1c
<|MERGE_RESOLUTION|>--- conflicted
+++ resolved
@@ -61,36 +61,14 @@
 #################################################
     - name: pylint
       params:
-<<<<<<< HEAD
-        - name: url
-          value: $(params.git-repo)
-        - name: revision
-          value: $(params.git-ref)
-  finally:  
-    - name: pylint
-      taskRef:
-        kind: Task
-        name: pylint
-      params:
-        - name: image
-          value: quay.io/rofrano/python:3.11-slim
-        - name: path
-          value: services
-=======
         - name: image
           value: 'quay.io/rofrano/python:3.11-slim'
         - name: path
           value: service
->>>>>>> b9674e1c
         - name: args
           value: []
         - name: requirements-file
           value: requirements.txt
-<<<<<<< HEAD
-      workspaces:
-        - name: source
-          workspace: pipeline-workspace
-=======
       runAfter:
         - git-clone
       taskRef:
@@ -132,5 +110,4 @@
 #               task5: behave                   #
 #################################################
   workspaces:
-    - name: pipeline-workspace
->>>>>>> b9674e1c
+    - name: pipeline-workspace