# Recommendations Microservice

[![License](https://img.shields.io/badge/License-Apache_2.0-blue.svg)](https://opensource.org/licenses/Apache-2.0)
[![Python](https://img.shields.io/badge/Language-Python-blue.svg)](https://python.org/)
[![Build](https://github.com/CSCI-GA-2820-FA25-003/recommendations/actions/workflows/ciworkflow.yml/badge.svg)](https://github.com/CSCI-GA-2820-FA25-003/recommendations/actions)
[![codecov](https://codecov.io/gh/CSCI-GA-2820-FA25-003/recommendations/graph/badge.svg?token=8QZFQZ60YK)](https://codecov.io/gh/CSCI-GA-2820-FA25-003/recommendations)

Flask + SQLAlchemy service for storing simple product-to-product recommendations. The project follows the NYU DevOps microservice pattern and currently exposes endpoints to create, fetch, and delete recommendations while we continue to layer on more features.

---

## Project Overview

- Handles **cross-sell**, **up-sell**, and **accessory** recommendations.
- Implements validation (enumerated types, numeric ranges, etc.) and returns JSON error payloads via shared error handlers.
- Ships with a Makefile workflow plus pytest and lint tooling to keep development friction low.
- The root `service/` package is the live code path for `wsgi.py`. The nested `recommendations/` folder contains the original course template (UI, Swagger, BDD assets) and is kept only for reference.

### Architecture

```
Client (HTTP/JSON)
        ↓
service/routes.py (Flask views + validation)
        ↓
service/models.py (SQLAlchemy Recommendation model)
        ↓
PostgreSQL database (configured through DATABASE_URI)
```

Supporting pieces:
- `service/__init__.py` contains the Flask app factory, logging setup, and auto `db.create_all()`.
- `service/common/` holds cross-cutting helpers (error handlers, CLI commands, log handlers, HTTP status codes).
- `tests/` host unit tests powered by pytest/factory-boy; each test run wipes the database tables to keep cases isolated.

### Repository Layout

```text
dot-env-example     # sample environment file
Makefile            # install, lint, run, test, and ops helpers
Procfile            # `honcho`/Heroku process definition (gunicorn)
Pipfile(.lock)      # pipenv environment (Python 3.11)
service/            # application package (app factory, models, routes, common helpers)
tests/              # pytest suite and factories
instance/           # Flask instance dir (placeholder for future configs)
recommendations/    # archived template with UI + swagger (not executed by wsgi.py)
wsgi.py             # runtime entry point used by `flask run` / gunicorn
```

<<<<<<< HEAD
=======
The service will be available at:  
**http://localhost:8080**

Interactive API documentation (Swagger UI) is served at:  
**http://localhost:8080/apidocs**
![alt text](image.png)

>>>>>>> 78c936b8
---

## Prerequisites

- Python **3.11**
- [pipenv](https://pipenv.pypa.io/) for dependency management
- Access to a PostgreSQL instance (local container or remote); update `DATABASE_URI` if you use something other than the default `postgresql+psycopg://postgres:postgres@localhost:5432/postgres`
- GNU Make (optional but recommended for the provided commands)

> Tip: you can point `DATABASE_URI` at SQLite (`sqlite:///recommendations.db`) for quick local smoke tests, but CI and course rubrics expect PostgreSQL.

---

## Local Setup & Run

### 1. Clone and install

```bash
git clone https://github.com/CSCI-GA-2820-FA25-003/recommendations
cd recommendations
pip install pipenv
pipenv install --dev
```

### 2. Configure environment variables

```bash
cp dot-env-example .env
```

Update `.env` with your values:

```
FLASK_APP=wsgi:app
PORT=8080
DATABASE_URI=postgresql+psycopg://postgres:postgres@localhost:5432/postgres
SECRET_KEY=<replace_with_make_secret_output>
LOG_LEVEL=INFO
```

Generate a random secret any time with:

```bash
pipenv run make secret
```

### 3. Start PostgreSQL (example)

```bash
docker run --name recommendations-db \
  -e POSTGRES_PASSWORD=postgres \
  -e POSTGRES_DB=postgres \
  -p 5432:5432 \
  -d postgres:16
```

Create a matching `testdb` database (used by pytest) or adjust the `DATABASE_URI` in `tests/test_routes.py` to point at an existing database.

### 4. Run the service

```bash
pipenv shell
make run          # uses honcho + Procfile (gunicorn) on http://localhost:8080
# or run the built-in server explicitly:
FLASK_APP=wsgi:app FLASK_ENV=development flask run -h 0.0.0.0 -p 8080
```

On startup the app factory performs `db.create_all()`, so tables are provisioned automatically.

---

## Useful Make Targets

| Target | Description |
|--------|-------------|
| `make install` | Install dependencies into the host environment (used inside containers/GitHub Codespaces). |
| `make lint` | Run flake8 + pylint with the repo defaults. |
| `make test` | Execute the pytest suite with coverage (95% threshold). |
| `make run` | Launch the service via honcho + Procfile (`web: gunicorn ...`). |
| `make clean` | Remove cached Docker layers (helpful before container builds). |
| `make secret` | Emit a random hex string you can drop into `.env`. |

Run `make help` for the full catalog, including local k3d helpers.

---

## Database Utilities

We expose a simple Flask CLI command to reset schemas:

```bash
FLASK_APP=wsgi:app pipenv run flask db-create
```

This drops and recreates every table defined by SQLAlchemy, which is useful when you change the model during development.

---

## Testing & Quality

```bash
pipenv run make lint   # style + static analysis
pipenv run make test   # pytest --pspec --cov=service --cov-fail-under=95
```

Tests expect a PostgreSQL database reachable via `postgresql+psycopg://postgres:postgres@localhost:5432/testdb`. Create that database once (e.g., `createdb testdb`) or override `DATABASE_URI` before running `pytest`. Each test cleans up rows to keep the database state deterministic.

Coverage reports live in `htmlcov/` after running `pytest --cov` if you want a detailed breakdown.

---

## API Reference

> Swagger UI has not been wired up yet (the root response references `/apidocs` for future work). Use the examples below or HTTPie/cURL for manual testing.

### `GET /`

Returns a JSON landing payload with service metadata and helper links.

### `POST /recommendations`

Create a recommendation. `Content-Type: application/json` is required.

```http
POST /api/recommendations
Content-Type: application/json

{
  "base_product_id": 1001,
  "recommended_product_id": 2001,
  "recommendation_type": "cross-sell",
  "status": "active",
  "confidence_score": 0.85,
  "base_product_price": 19.99,
  "recommended_product_price": 9.99,
  "base_product_description": "Bundle anchor",
  "recommended_product_description": "Add-on"
}
```

Response:

```http
201 Created
<<<<<<< HEAD
Location: unknown
=======
Location: /api/recommendations/1
>>>>>>> 78c936b8

{
  "recommendation_id": 1,
  "base_product_id": 1001,
  "recommended_product_id": 2001,
  "recommendation_type": "cross-sell",
  "status": "active",
  "confidence_score": 0.85,
  "base_product_price": 19.99,
  "recommended_product_price": 9.99,
  "base_product_description": "Bundle anchor",
  "recommended_product_description": "Add-on",
  "created_date": "...",
  "updated_date": "..."
}
```

Example with HTTPie:

<<<<<<< HEAD
```bash
http POST :8080/recommendations \
  base_product_id:=1001 recommended_product_id:=2001 \
  recommendation_type=cross-sell status=active confidence_score:=0.85
=======
#### Example Request
```http
GET /api/recommendations/1
```

#### Example Response
```http
200 OK

{
  "id": 1,
  "base_product_id": 1001,
  "recommended_product_id": 2001,
  "recommendation_type": "cross-sell",
  "status": "active",
  "confidence_score": 0.85
}
>>>>>>> 78c936b8
```

### `GET /recommendations/<recommendation_id>`

Fetch a single recommendation.

```http
<<<<<<< HEAD
GET /recommendations/1
→ 200 OK
=======
PUT /api/recommendations/1
Content-Type: application/json

{
  "status": "inactive",
  "confidence_score": 0.6
}
```

#### Example Response
```http
200 OK

>>>>>>> 78c936b8
{
  "recommendation_id": 1,
  "base_product_id": 1001,
  "recommended_product_id": 2001,
  "recommendation_type": "cross-sell",
  "status": "active",
  "confidence_score": 0.85,
  ...
}
```

`404 Not Found` is returned if the ID does not exist.

### `DELETE /recommendations/<recommendation_id>`

<<<<<<< HEAD
Remove a recommendation permanently.
=======
#### Example Request
```http
DELETE /api/recommendations/1
```
>>>>>>> 78c936b8

```http
DELETE /recommendations/1
→ 204 No Content
```

---

### Validation Rules

<<<<<<< HEAD
- `recommendation_type` must be one of `cross-sell`, `up-sell`, or `accessory`.
- `status` must be `active` or `inactive`.
- `confidence_score` is stored as Decimal(3,2) and must be between `0` and `1`.
- Price fields are optional but, when present, must be decimals parsable by SQLAlchemy.
- Missing or invalid attributes raise a `DataValidationError` and result in a `400 Bad Request` JSON response from the error handlers defined in `service/common/error_handlers.py`.
=======
#### Example Request
```http
GET /api/recommendations
```

#### Example Response
```http
200 OK

[
  {
    "id": 1,
    "base_product_id": 1001,
    "recommended_product_id": 2001,
    "recommendation_type": "cross-sell",
    "status": "active"
  },
  {
    "id": 2,
    "base_product_id": 3001,
    "recommended_product_id": 4001,
    "recommendation_type": "up-sell",
    "status": "inactive"
  }
]
```
>>>>>>> 78c936b8

---

## Data Model

| JSON Field | DB Column | Type | Notes |
|------------|-----------|------|-------|
| `recommendation_id` | `recommendation_id` | Integer | Primary key, auto-incremented. |
| `base_product_id` | `base_product_id` | Integer (required) | Product that is the anchor for the recommendation. |
| `recommended_product_id` | `recommended_product_id` | Integer (required) | Product being suggested. |
| `recommendation_type` | `recommendation_type` | Enum | `cross-sell`, `up-sell`, or `accessory`. |
| `status` | `status` | Enum | `active` (default) or `inactive`. |
| `confidence_score` | `confidence_score` | Numeric(3,2) | Required probability-like score in `[0, 1]`. |
| `base_product_price` | `base_product_price` | Numeric(14,2) | Optional MSRP for the base product. |
| `recommended_product_price` | `recommended_product_price` | Numeric(14,2) | Optional MSRP for the recommended product. |
| `base_product_description` | `base_product_description` | String(1023) | Optional marketing copy. |
| `recommended_product_description` | `recommended_product_description` | String(1023) | Optional description for the recommendation. |
| `created_date` | `created_date` | DateTime (UTC) | Auto-populated when `create()` is called. |
| `updated_date` | `updated_date` | DateTime (UTC) | Auto-maintained on update mutations. |

---

## Deployment

- The `Procfile` runs `gunicorn --bind 0.0.0.0:$PORT wsgi:app`, which is what `make run` orchestrates through honcho. Use it locally to mimic production or on platforms like Heroku/Render.
- `make cluster`, `make deploy`, etc., are scaffolding for running inside a local k3d cluster; supply manifests under `k8s/` (or point `kubectl` at `recommendations/k8s`) if you intend to use those targets.

---

## License

Licensed under the **Apache License 2.0**. See [LICENSE](LICENSE) for the full text.

This microservice was produced for the NYU CSCI-GA.2820 DevOps and Agile Methodologies course.<|MERGE_RESOLUTION|>--- conflicted
+++ resolved
@@ -5,7 +5,7 @@
 [![Build](https://github.com/CSCI-GA-2820-FA25-003/recommendations/actions/workflows/ciworkflow.yml/badge.svg)](https://github.com/CSCI-GA-2820-FA25-003/recommendations/actions)
 [![codecov](https://codecov.io/gh/CSCI-GA-2820-FA25-003/recommendations/graph/badge.svg?token=8QZFQZ60YK)](https://codecov.io/gh/CSCI-GA-2820-FA25-003/recommendations)
 
-Flask + SQLAlchemy service for storing simple product-to-product recommendations. The project follows the NYU DevOps microservice pattern and currently exposes endpoints to create, fetch, and delete recommendations while we continue to layer on more features.
+Flask + SQLAlchemy service for storing simple product-to-product recommendations. The project follows the NYU DevOps microservice template and currently exposes endpoints to create, fetch, update, and delete recommendations while we continue to layer on more features.
 
 ---
 
@@ -13,7 +13,7 @@
 
 - Handles **cross-sell**, **up-sell**, and **accessory** recommendations.
 - Implements validation (enumerated types, numeric ranges, etc.) and returns JSON error payloads via shared error handlers.
-- Ships with a Makefile workflow plus pytest and lint tooling to keep development friction low.
+- Ships with a Makefile workflow plus pytest/lint tooling to keep development friction low.
 - The root `service/` package is the live code path for `wsgi.py`. The nested `recommendations/` folder contains the original course template (UI, Swagger, BDD assets) and is kept only for reference.
 
 ### Architecture
@@ -47,16 +47,6 @@
 wsgi.py             # runtime entry point used by `flask run` / gunicorn
 ```
 
-<<<<<<< HEAD
-=======
-The service will be available at:  
-**http://localhost:8080**
-
-Interactive API documentation (Swagger UI) is served at:  
-**http://localhost:8080/apidocs**
-![alt text](image.png)
-
->>>>>>> 78c936b8
 ---
 
 ## Prerequisites
@@ -119,12 +109,33 @@
 
 ```bash
 pipenv shell
-make run          # uses honcho + Procfile (gunicorn) on http://localhost:8080
-# or run the built-in server explicitly:
+make run          # honcho + Procfile (gunicorn) on http://localhost:8080
+# or
 FLASK_APP=wsgi:app FLASK_ENV=development flask run -h 0.0.0.0 -p 8080
 ```
 
-On startup the app factory performs `db.create_all()`, so tables are provisioned automatically.
+The service responds at **http://localhost:8080**. The original Swagger UI (from the archived template) still lives at **http://localhost:8080/apidocs** for future integration work.
+
+![Swagger UI screenshot](image.png)
+
+---
+
+## Additional Setup Options
+
+### Automatic Setup
+
+Click the GitHub **“Use this template”** button to bootstrap a new repository based on this scaffold. All starter files, workflows, and configurations are copied for you.
+
+### Manual Setup
+
+Copy the starter code into an existing project and double-check that hidden files are carried over:
+
+```bash
+cp .gitignore      ../<your_repo_folder>/
+cp .gitattributes  ../<your_repo_folder>/
+```
+
+Use `dot-env-example` as the basis for your configuration (see the `.env` snippet above).
 
 ---
 
@@ -134,10 +145,13 @@
 |--------|-------------|
 | `make install` | Install dependencies into the host environment (used inside containers/GitHub Codespaces). |
 | `make lint` | Run flake8 + pylint with the repo defaults. |
+| `make format` | Auto-format with black/isort. |
 | `make test` | Execute the pytest suite with coverage (95% threshold). |
+| `make coverage` | Generate a full coverage report. |
 | `make run` | Launch the service via honcho + Procfile (`web: gunicorn ...`). |
 | `make clean` | Remove cached Docker layers (helpful before container builds). |
-| `make secret` | Emit a random hex string you can drop into `.env`. |
+| `make build` / `make push` | Build and push the container image. |
+| `make deploy` | Deploy to a local k3d cluster (see `k8s/`). |
 
 Run `make help` for the full catalog, including local k3d helpers.
 
@@ -170,7 +184,7 @@
 
 ## API Reference
 
-> Swagger UI has not been wired up yet (the root response references `/apidocs` for future work). Use the examples below or HTTPie/cURL for manual testing.
+> Swagger integration is on the backlog. Use the examples below or HTTPie/cURL for manual testing.
 
 ### `GET /`
 
@@ -181,7 +195,7 @@
 Create a recommendation. `Content-Type: application/json` is required.
 
 ```http
-POST /api/recommendations
+POST /recommendations
 Content-Type: application/json
 
 {
@@ -197,15 +211,11 @@
 }
 ```
 
-Response:
+#### Example Response
 
 ```http
 201 Created
-<<<<<<< HEAD
-Location: unknown
-=======
-Location: /api/recommendations/1
->>>>>>> 78c936b8
+Location: unknown   # location header will be wired up when GET by ID returns external URLs
 
 {
   "recommendation_id": 1,
@@ -223,57 +233,13 @@
 }
 ```
 
-Example with HTTPie:
-
-<<<<<<< HEAD
-```bash
-http POST :8080/recommendations \
-  base_product_id:=1001 recommended_product_id:=2001 \
-  recommendation_type=cross-sell status=active confidence_score:=0.85
-=======
-#### Example Request
-```http
-GET /api/recommendations/1
-```
-
-#### Example Response
-```http
-200 OK
-
-{
-  "id": 1,
-  "base_product_id": 1001,
-  "recommended_product_id": 2001,
-  "recommendation_type": "cross-sell",
-  "status": "active",
-  "confidence_score": 0.85
-}
->>>>>>> 78c936b8
-```
-
 ### `GET /recommendations/<recommendation_id>`
 
 Fetch a single recommendation.
 
 ```http
-<<<<<<< HEAD
 GET /recommendations/1
 → 200 OK
-=======
-PUT /api/recommendations/1
-Content-Type: application/json
-
-{
-  "status": "inactive",
-  "confidence_score": 0.6
-}
-```
-
-#### Example Response
-```http
-200 OK
-
->>>>>>> 78c936b8
 {
   "recommendation_id": 1,
   "base_product_id": 1001,
@@ -287,52 +253,58 @@
 
 `404 Not Found` is returned if the ID does not exist.
 
+### `PUT /recommendations/<recommendation_id>`
+
+Update selected fields.
+
+```http
+PUT /recommendations/1
+Content-Type: application/json
+
+{
+  "status": "inactive",
+  "confidence_score": 0.6
+}
+```
+
+#### Example Response
+
+```http
+200 OK
+{
+  "recommendation_id": 1,
+  "status": "inactive",
+  "confidence_score": 0.6,
+  ...
+}
+```
+
 ### `DELETE /recommendations/<recommendation_id>`
 
-<<<<<<< HEAD
 Remove a recommendation permanently.
-=======
-#### Example Request
-```http
-DELETE /api/recommendations/1
-```
->>>>>>> 78c936b8
 
 ```http
 DELETE /recommendations/1
 → 204 No Content
 ```
 
----
-
-### Validation Rules
-
-<<<<<<< HEAD
-- `recommendation_type` must be one of `cross-sell`, `up-sell`, or `accessory`.
-- `status` must be `active` or `inactive`.
-- `confidence_score` is stored as Decimal(3,2) and must be between `0` and `1`.
-- Price fields are optional but, when present, must be decimals parsable by SQLAlchemy.
-- Missing or invalid attributes raise a `DataValidationError` and result in a `400 Bad Request` JSON response from the error handlers defined in `service/common/error_handlers.py`.
-=======
-#### Example Request
-```http
-GET /api/recommendations
-```
-
-#### Example Response
-```http
-200 OK
-
+### `GET /recommendations`
+
+List all recommendations (basic usage until we add query filters).
+
+```http
+GET /recommendations
+→ 200 OK
 [
   {
-    "id": 1,
+    "recommendation_id": 1,
     "base_product_id": 1001,
     "recommended_product_id": 2001,
     "recommendation_type": "cross-sell",
     "status": "active"
   },
   {
-    "id": 2,
+    "recommendation_id": 2,
     "base_product_id": 3001,
     "recommended_product_id": 4001,
     "recommendation_type": "up-sell",
@@ -340,7 +312,16 @@
   }
 ]
 ```
->>>>>>> 78c936b8
+
+---
+
+### Validation Rules
+
+- `recommendation_type` must be one of `cross-sell`, `up-sell`, or `accessory`.
+- `status` must be `active` or `inactive`.
+- `confidence_score` is stored as Decimal(3,2) and must be between `0` and `1`.
+- Price fields are optional but, when present, must be decimals parsable by SQLAlchemy.
+- Missing or invalid attributes raise a `DataValidationError` and result in a `400 Bad Request` JSON response from the error handlers defined in `service/common/error_handlers.py`.
 
 ---
 
@@ -366,7 +347,7 @@
 ## Deployment
 
 - The `Procfile` runs `gunicorn --bind 0.0.0.0:$PORT wsgi:app`, which is what `make run` orchestrates through honcho. Use it locally to mimic production or on platforms like Heroku/Render.
-- `make cluster`, `make deploy`, etc., are scaffolding for running inside a local k3d cluster; supply manifests under `k8s/` (or point `kubectl` at `recommendations/k8s`) if you intend to use those targets.
+- `make cluster`, `make deploy`, etc., are scaffolding for running inside a local k3d cluster; manifests live in `k8s/`.
 
 ---
 
