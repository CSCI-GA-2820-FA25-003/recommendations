--- conflicted
+++ resolved
@@ -460,11 +460,7 @@
 #  T E S T   E X C E P T I O N   H A N D L E R S
 ######################################################################
 class TestExceptionHandlers(TestCase):
-<<<<<<< HEAD
-    """Recommendation Model Exception Handlers"""
-=======
     """Recommendations Model Exception Handlers"""
->>>>>>> 65ff5d96
 
     @patch("service.models.db.session.commit")
     def test_create_exception(self, exception_mock):
