######################################################################
# Copyright 2016, 2024 John J. Rofrano. All Rights Reserved.
#
# Licensed under the Apache License, Version 2.0 (the "License");
# you may not use this file except in compliance with the License.
# You may obtain a copy of the License at
#
# https://www.apache.org/licenses/LICENSE-2.0
#
# Unless required by applicable law or agreed to in writing, software
# distributed under the License is distributed on an "AS IS" BASIS,
# WITHOUT WARRANTIES OR CONDITIONS OF ANY KIND, either express or implied.
# See the License for the specific language governing permissions and
# limitations under the License.
######################################################################

"""
Test Recommendation API Service Test Suite
"""

# pylint: disable=duplicate-code
import os
import logging
from decimal import Decimal
from unittest import TestCase
from wsgi import app
from service.common import status
from service.models import db, Recommendation
from .factories import RecommendationFactory

DATABASE_URI = os.getenv(
    "DATABASE_URI", "postgresql+psycopg://postgres:postgres@localhost:5432/testdb"
)
BASE_URL = "/recommendations"


######################################################################
#  T E S T   C A S E S
######################################################################
# pylint: disable=too-many-public-methods
class TestYourResourceService(TestCase):
    """REST API Server Tests"""

    @classmethod
    def setUpClass(cls):
        """Run once before all tests"""
        app.config["TESTING"] = True
        app.config["DEBUG"] = False
        # Set up the test database
        app.config["SQLALCHEMY_DATABASE_URI"] = DATABASE_URI
        app.logger.setLevel(logging.CRITICAL)
        app.app_context().push()

    @classmethod
    def tearDownClass(cls):
        """Run once after all tests"""
        db.session.close()

    def setUp(self):
        """Runs before each test"""
        self.client = app.test_client()
        db.session.query(Recommendation).delete()  # clean up the last tests
        db.session.commit()

    def tearDown(self):
        """This runs after each test"""
        db.session.remove()

    ############################################################
    # Utility function to bulk create recommendations
    ############################################################
    def _create_recommendations(self, count: int = 1) -> list:
        """Factory method to create recommendations in bulk"""
        recommendations = []
        for _ in range(count):
            test_recommendation = RecommendationFactory()
            response = self.client.post(BASE_URL, json=test_recommendation.serialize())
            self.assertEqual(
                response.status_code,
                status.HTTP_201_CREATED,
                "Could not create test recommendation",
            )
            new_recommendation = response.get_json()
            test_recommendation.id = new_recommendation["recommendation_id"]
            recommendations.append(test_recommendation)
        return recommendations

    ######################################################################
    #  P L A C E   T E S T   C A S E S   H E R E
    ######################################################################

    def test_index(self):
        """It should return a helpful message"""
        resp = self.client.get("/")
        self.assertEqual(resp.status_code, status.HTTP_200_OK)
        data = resp.get_json()
        self.assertIn("message", data)
        self.assertIn("Welcome", data["message"])

    def test_create_recommendation(self):
        """It should Create a new Recommendation"""
        test_recommendation = RecommendationFactory(confidence_score=Decimal("0.75"))
        logging.debug("Test Recommendation: %s", test_recommendation.serialize())
        response = self.client.post(BASE_URL, json=test_recommendation.serialize())
        self.assertEqual(response.status_code, status.HTTP_201_CREATED)

        # Make sure location header is set
        location = response.headers.get("Location", None)
        self.assertIsNotNone(location)

        # Check the data is correct
        new_recommendation = response.get_json()
        self.assertEqual(
            new_recommendation["base_product_id"], test_recommendation.base_product_id
        )
        self.assertEqual(
            new_recommendation["recommended_product_id"],
            test_recommendation.recommended_product_id,
        )
        self.assertEqual(
            new_recommendation["recommendation_type"],
            test_recommendation.recommendation_type,
        )
        self.assertEqual(new_recommendation["status"], test_recommendation.status)
        self.assertEqual(
            Decimal(str(new_recommendation["confidence_score"])),
            test_recommendation.confidence_score,
        )
        self.assertEqual(
            Decimal(str(new_recommendation["base_product_price"])),
            test_recommendation.base_product_price,
        )
        self.assertEqual(
            Decimal(str(new_recommendation["recommended_product_price"])),
            test_recommendation.recommended_product_price,
        )
        self.assertEqual(
            new_recommendation["base_product_description"],
            test_recommendation.base_product_description,
        )
        self.assertEqual(
            new_recommendation["recommended_product_description"],
            test_recommendation.recommended_product_description,
        )

    # ----------------------------------------------------------
    # TEST READ
    # ----------------------------------------------------------
    def test_get_recommendation(self):
        """It should Get a single Recommendation"""
        # get the id of a recommendation
        test_recommendation = RecommendationFactory()
        test_recommendation.create()
        recommendation_id = test_recommendation.id
        response = self.client.get(f"{BASE_URL}/{recommendation_id}")
        data = response.get_json()

        self.assertEqual(data["recommendation_id"], test_recommendation.id)
        self.assertEqual(data["base_product_id"], test_recommendation.base_product_id)
        self.assertEqual(
            data["recommended_product_id"],
            test_recommendation.recommended_product_id,
        )
        self.assertEqual(
            data["recommendation_type"], test_recommendation.recommendation_type
        )
        self.assertEqual(data["status"], test_recommendation.status)
        self.assertAlmostEqual(
            data["confidence_score"], float(test_recommendation.confidence_score)
        )

    def test_get_recommendation_not_found(self):
        """It should not Get a Recommendation thats not found"""
        response = self.client.get(f"{BASE_URL}/0")
        self.assertEqual(response.status_code, status.HTTP_404_NOT_FOUND)
        data = response.get_json()
        logging.debug("Response data = %s", data)
        self.assertIn("was not found", data["message"])

        # Todo: Uncomment this code when get_recommendations in implemented
        # # Check that the location header was correct
        # response = self.client.get(location)
        # self.assertEqual(response.status_code, status.HTTP_200_OK)
        # new_recommendation = response.get_json()
        # self.assertEqual(
        #     new_recommendation["base_product_id"], test_recommendation.base_product_id
        # )
        # self.assertEqual(
        #     new_recommendation["recommended_product_id"],
        #     test_recommendation.recommended_product_id,
        # )
        # self.assertEqual(
        #     new_recommendation["recommendation_type"],
        #     test_recommendation.recommendation_type,
        # )
        # self.assertEqual(new_recommendation["status"], test_recommendation.status)
        # self.assertEqual(
        #     new_recommendation["confidence_score"], test_recommendation.confidence_score
        # )
        # self.assertEqual(
        #     new_recommendation["base_product_price"],
        #     test_recommendation.base_product_price,
        # )
        # self.assertEqual(
        #     new_recommendation["recommended_product_price"],
        #     test_recommendation.recommended_product_price,
        # )
        # self.assertEqual(
        #     new_recommendation["base_product_description"],
        #     test_recommendation.base_product_description,
        # )
        # self.assertEqual(
        #     new_recommendation["recommended_product_description"],
        #     test_recommendation.recommended_product_description,
        # )

<<<<<<< HEAD
    def test_create_recommendation_fails_for_negative_confidence_score(self):
        """It should Create a new Recommendation"""
        test_recommendation = RecommendationFactory(confidence_score=Decimal("-0.83"))
        logging.debug("Test Recommendation: %s", test_recommendation.serialize())
        response = self.client.post(BASE_URL, json=test_recommendation.serialize())
        self.assertEqual(response.status_code, status.HTTP_400_BAD_REQUEST)

    def test_create_recommendation_fails_for_wrong_recommendation_type(self):
        """It should not Create a new Recommendation with wrong recommendation_type"""
        test_recommendation = RecommendationFactory()
        rec = test_recommendation.serialize()
        rec["recommendation_type"] = "invalid-type"
        logging.debug("Test Recommendation: %s", rec)
        response = self.client.post(BASE_URL, json=rec)
        self.assertEqual(response.status_code, status.HTTP_400_BAD_REQUEST)

    def test_create_recommendation_fails_for_wrong_status_type(self):
        """It should not Create a new Recommendation with wrong status"""
        test_recommendation = RecommendationFactory()
        rec = test_recommendation.serialize()
        rec["status"] = "invalid-status"
        logging.debug("Test Recommendation: %s", rec)
        response = self.client.post(BASE_URL, json=rec)
        self.assertEqual(response.status_code, status.HTTP_400_BAD_REQUEST)

    def test_no_filters_returns_all(self):
        """It should return all Recommendations when no filter is sent"""
        a = RecommendationFactory()
        b = RecommendationFactory()
        c = RecommendationFactory()
        a.create()
        b.create()
        c.create()
        resp = self.client.get(BASE_URL)
        assert resp.status_code == 200
        data = resp.get_json()
        assert {x["recommendation_id"] for x in data} == {a.id, b.id, c.id}

    def test_filter_by_base_product_id(self):
        """It should filter Recommendations by base_product_id"""
        a = RecommendationFactory(base_product_id=10)
        b = RecommendationFactory(base_product_id=10)
        c = RecommendationFactory(base_product_id=11)
        a.create()
        b.create()
        c.create()
        resp = self.client.get(f"{BASE_URL}?base_product_id=10")
        assert resp.status_code == status.HTTP_200_OK
        data = resp.get_json()
        ids = {row["recommendation_id"] for row in data}
        assert ids == {a.id, b.id}

    def test_filter_by_recommendation_type_case_insensitive(self):
        """It should filter Recommendations by recommendation_type case-insensitively"""
        a = RecommendationFactory(recommendation_type="cross-sell")
        b = RecommendationFactory(recommendation_type="up-sell")
        c = RecommendationFactory(recommendation_type="accessory")
        a.create()
        b.create()
        c.create()
        resp = self.client.get(f"{BASE_URL}?recommendation_type=CROSS-SELL")
        assert resp.status_code == status.HTTP_200_OK
        data = resp.get_json()
        ids = {row["recommendation_id"] for row in data}
        assert ids == {a.id}

    def test_filter_by_status_case_insensitive(self):
        """It should filter Recommendations by status case-insensitively"""
        a = RecommendationFactory(status="active")
        b = RecommendationFactory(status="inactive")
        c = RecommendationFactory(status="active")
        a.create()
        b.create()
        c.create()
        resp = self.client.get(f"{BASE_URL}?status=ACTIVE")
        assert resp.status_code == status.HTTP_200_OK
        data = resp.get_json()
        ids = {row["recommendation_id"] for row in data}
        assert ids == {a.id, c.id}

    def test_filter_by_min_confidence_inclusive(self):
        """It should filter Recommendations by minimum confidence_score inclusively"""
        a = RecommendationFactory(confidence_score=Decimal("0.50"))
        b = RecommendationFactory(confidence_score=Decimal("0.75"))
        c = RecommendationFactory(confidence_score=Decimal("0.90"))
        a.create()
        b.create()
        c.create()
        resp = self.client.get(f"{BASE_URL}?confidence_score=0.75")
        assert resp.status_code == status.HTTP_200_OK
        data = resp.get_json()
        ids = {row["recommendation_id"] for row in data}
        assert ids == {b.id, c.id}

    def test_confidence_score_out_of_range_returns_400(self):
        """It should return 400 Bad Request if confidence_score is out of range [0, 1]"""
        resp = self.client.get(f"{BASE_URL}?confidence_score=-0.1")
        assert resp.status_code == status.HTTP_400_BAD_REQUEST
        resp = self.client.get(f"{BASE_URL}?confidence_score=1.1")
        assert resp.status_code == status.HTTP_400_BAD_REQUEST

    def test_empty_result_is_200_empty_list(self):
        """It should return 200 OK with empty list if no records match"""
        resp = self.client.get(f"{BASE_URL}?base_product_id=99999")
        assert resp.status_code == status.HTTP_200_OK
        data = resp.get_json()
        assert data == []
=======
    def test_update_happy_path_partial_fields(self):
        """It should Update an existing Recommendation's editable fields"""
        # create a recommendation to update
        rec = RecommendationFactory(
            recommendation_type="cross-sell",
            status="inactive",
            confidence_score=Decimal("0.40"),
        )
        rec.create()
        payload = {
            "recommendation_type": "UP-SELL",  # model normalizes to lowercase
            "confidence_score": 0.90,  # valid and storable (< 1.00)
        }
        resp = self.client.put(f"{BASE_URL}/{rec.id}", json=payload)
        assert resp.status_code == status.HTTP_200_OK
        body = resp.get_json()
        assert body["recommendation_id"] == rec.id
        assert body["recommendation_type"] == "up-sell"
        # confidence serialized as float
        assert body["confidence_score"] == 0.90
        # status unchanged (not provided)
        assert body["status"] == "inactive"

        # also verify persisted
        got = Recommendation.find(rec.id)
        assert got.recommendation_type == "up-sell"
        assert got.status == "inactive"
        assert got.confidence_score == Decimal("0.90")

    def test_update_not_found_returns_404(self):
        """It should return 404 when the recommendation id does not exist."""
        resp = self.client.put(f"{BASE_URL}/999999", json={"status": "active"})
        assert resp.status_code == status.HTTP_404_NOT_FOUND
        assert "not found" in resp.get_json().get("message", "").lower()

    def test_update_requires_json_content_type(self):
        """It should enforce application/json via check_content_type()."""
        rec = RecommendationFactory()
        rec.create()
        # No JSON body / wrong content type
        resp = self.client.put(f"{BASE_URL}/{rec.id}", data="status=active")
        # Your check_content_type() typically returns 415 Unsupported Media Type
        assert resp.status_code in (
            status.HTTP_415_UNSUPPORTED_MEDIA_TYPE,
            status.HTTP_400_BAD_REQUEST,
        )

    def test_update_empty_body_returns_400(self):
        """It should return 400 Bad Request when the body is empty."""
        rec = RecommendationFactory()
        rec.create()
        resp = self.client.put(f"{BASE_URL}/{rec.id}", json={})
        assert resp.status_code == status.HTTP_400_BAD_REQUEST
        assert "at least one" in resp.get_json().get("message", "").lower()
    # ----------------------------------------------------------
    # TEST DELETE
    # ----------------------------------------------------------
    def test_delete_recommendation(self):
        """It should Delete a Recommendation"""
        test_recommendation = self._create_recommendations(1)[0]
        response = self.client.delete(f"{BASE_URL}/{test_recommendation.id}")
        self.assertEqual(response.status_code, status.HTTP_204_NO_CONTENT)
        self.assertEqual(len(response.data), 0)
        # make sure they are deleted
        response = self.client.get(f"{BASE_URL}/{test_recommendation.id}")
        self.assertEqual(response.status_code, status.HTTP_404_NOT_FOUND)

    def test_delete_non_existing_recommendation(self):
        """It should Delete a Recommendation even if it doesn't exist"""
        response = self.client.delete(f"{BASE_URL}/0")
        self.assertEqual(response.status_code, status.HTTP_204_NO_CONTENT)
        self.assertEqual(len(response.data), 0)
>>>>>>> 5911af1f
<|MERGE_RESOLUTION|>--- conflicted
+++ resolved
@@ -214,115 +214,6 @@
         #     test_recommendation.recommended_product_description,
         # )
 
-<<<<<<< HEAD
-    def test_create_recommendation_fails_for_negative_confidence_score(self):
-        """It should Create a new Recommendation"""
-        test_recommendation = RecommendationFactory(confidence_score=Decimal("-0.83"))
-        logging.debug("Test Recommendation: %s", test_recommendation.serialize())
-        response = self.client.post(BASE_URL, json=test_recommendation.serialize())
-        self.assertEqual(response.status_code, status.HTTP_400_BAD_REQUEST)
-
-    def test_create_recommendation_fails_for_wrong_recommendation_type(self):
-        """It should not Create a new Recommendation with wrong recommendation_type"""
-        test_recommendation = RecommendationFactory()
-        rec = test_recommendation.serialize()
-        rec["recommendation_type"] = "invalid-type"
-        logging.debug("Test Recommendation: %s", rec)
-        response = self.client.post(BASE_URL, json=rec)
-        self.assertEqual(response.status_code, status.HTTP_400_BAD_REQUEST)
-
-    def test_create_recommendation_fails_for_wrong_status_type(self):
-        """It should not Create a new Recommendation with wrong status"""
-        test_recommendation = RecommendationFactory()
-        rec = test_recommendation.serialize()
-        rec["status"] = "invalid-status"
-        logging.debug("Test Recommendation: %s", rec)
-        response = self.client.post(BASE_URL, json=rec)
-        self.assertEqual(response.status_code, status.HTTP_400_BAD_REQUEST)
-
-    def test_no_filters_returns_all(self):
-        """It should return all Recommendations when no filter is sent"""
-        a = RecommendationFactory()
-        b = RecommendationFactory()
-        c = RecommendationFactory()
-        a.create()
-        b.create()
-        c.create()
-        resp = self.client.get(BASE_URL)
-        assert resp.status_code == 200
-        data = resp.get_json()
-        assert {x["recommendation_id"] for x in data} == {a.id, b.id, c.id}
-
-    def test_filter_by_base_product_id(self):
-        """It should filter Recommendations by base_product_id"""
-        a = RecommendationFactory(base_product_id=10)
-        b = RecommendationFactory(base_product_id=10)
-        c = RecommendationFactory(base_product_id=11)
-        a.create()
-        b.create()
-        c.create()
-        resp = self.client.get(f"{BASE_URL}?base_product_id=10")
-        assert resp.status_code == status.HTTP_200_OK
-        data = resp.get_json()
-        ids = {row["recommendation_id"] for row in data}
-        assert ids == {a.id, b.id}
-
-    def test_filter_by_recommendation_type_case_insensitive(self):
-        """It should filter Recommendations by recommendation_type case-insensitively"""
-        a = RecommendationFactory(recommendation_type="cross-sell")
-        b = RecommendationFactory(recommendation_type="up-sell")
-        c = RecommendationFactory(recommendation_type="accessory")
-        a.create()
-        b.create()
-        c.create()
-        resp = self.client.get(f"{BASE_URL}?recommendation_type=CROSS-SELL")
-        assert resp.status_code == status.HTTP_200_OK
-        data = resp.get_json()
-        ids = {row["recommendation_id"] for row in data}
-        assert ids == {a.id}
-
-    def test_filter_by_status_case_insensitive(self):
-        """It should filter Recommendations by status case-insensitively"""
-        a = RecommendationFactory(status="active")
-        b = RecommendationFactory(status="inactive")
-        c = RecommendationFactory(status="active")
-        a.create()
-        b.create()
-        c.create()
-        resp = self.client.get(f"{BASE_URL}?status=ACTIVE")
-        assert resp.status_code == status.HTTP_200_OK
-        data = resp.get_json()
-        ids = {row["recommendation_id"] for row in data}
-        assert ids == {a.id, c.id}
-
-    def test_filter_by_min_confidence_inclusive(self):
-        """It should filter Recommendations by minimum confidence_score inclusively"""
-        a = RecommendationFactory(confidence_score=Decimal("0.50"))
-        b = RecommendationFactory(confidence_score=Decimal("0.75"))
-        c = RecommendationFactory(confidence_score=Decimal("0.90"))
-        a.create()
-        b.create()
-        c.create()
-        resp = self.client.get(f"{BASE_URL}?confidence_score=0.75")
-        assert resp.status_code == status.HTTP_200_OK
-        data = resp.get_json()
-        ids = {row["recommendation_id"] for row in data}
-        assert ids == {b.id, c.id}
-
-    def test_confidence_score_out_of_range_returns_400(self):
-        """It should return 400 Bad Request if confidence_score is out of range [0, 1]"""
-        resp = self.client.get(f"{BASE_URL}?confidence_score=-0.1")
-        assert resp.status_code == status.HTTP_400_BAD_REQUEST
-        resp = self.client.get(f"{BASE_URL}?confidence_score=1.1")
-        assert resp.status_code == status.HTTP_400_BAD_REQUEST
-
-    def test_empty_result_is_200_empty_list(self):
-        """It should return 200 OK with empty list if no records match"""
-        resp = self.client.get(f"{BASE_URL}?base_product_id=99999")
-        assert resp.status_code == status.HTTP_200_OK
-        data = resp.get_json()
-        assert data == []
-=======
     def test_update_happy_path_partial_fields(self):
         """It should Update an existing Recommendation's editable fields"""
         # create a recommendation to update
@@ -377,6 +268,7 @@
         resp = self.client.put(f"{BASE_URL}/{rec.id}", json={})
         assert resp.status_code == status.HTTP_400_BAD_REQUEST
         assert "at least one" in resp.get_json().get("message", "").lower()
+
     # ----------------------------------------------------------
     # TEST DELETE
     # ----------------------------------------------------------
@@ -395,4 +287,111 @@
         response = self.client.delete(f"{BASE_URL}/0")
         self.assertEqual(response.status_code, status.HTTP_204_NO_CONTENT)
         self.assertEqual(len(response.data), 0)
->>>>>>> 5911af1f
+
+    def test_create_recommendation_fails_for_negative_confidence_score(self):
+        """It should Create a new Recommendation"""
+        test_recommendation = RecommendationFactory(confidence_score=Decimal("-0.83"))
+        logging.debug("Test Recommendation: %s", test_recommendation.serialize())
+        response = self.client.post(BASE_URL, json=test_recommendation.serialize())
+        self.assertEqual(response.status_code, status.HTTP_400_BAD_REQUEST)
+
+    def test_create_recommendation_fails_for_wrong_recommendation_type(self):
+        """It should not Create a new Recommendation with wrong recommendation_type"""
+        test_recommendation = RecommendationFactory()
+        rec = test_recommendation.serialize()
+        rec["recommendation_type"] = "invalid-type"
+        logging.debug("Test Recommendation: %s", rec)
+        response = self.client.post(BASE_URL, json=rec)
+        self.assertEqual(response.status_code, status.HTTP_400_BAD_REQUEST)
+
+    def test_create_recommendation_fails_for_wrong_status_type(self):
+        """It should not Create a new Recommendation with wrong status"""
+        test_recommendation = RecommendationFactory()
+        rec = test_recommendation.serialize()
+        rec["status"] = "invalid-status"
+        logging.debug("Test Recommendation: %s", rec)
+        response = self.client.post(BASE_URL, json=rec)
+        self.assertEqual(response.status_code, status.HTTP_400_BAD_REQUEST)
+
+    def test_no_filters_returns_all(self):
+        """It should return all Recommendations when no filter is sent"""
+        a = RecommendationFactory()
+        b = RecommendationFactory()
+        c = RecommendationFactory()
+        a.create()
+        b.create()
+        c.create()
+        resp = self.client.get(BASE_URL)
+        assert resp.status_code == 200
+        data = resp.get_json()
+        assert {x["recommendation_id"] for x in data} == {a.id, b.id, c.id}
+
+    def test_filter_by_base_product_id(self):
+        """It should filter Recommendations by base_product_id"""
+        a = RecommendationFactory(base_product_id=10)
+        b = RecommendationFactory(base_product_id=10)
+        c = RecommendationFactory(base_product_id=11)
+        a.create()
+        b.create()
+        c.create()
+        resp = self.client.get(f"{BASE_URL}?base_product_id=10")
+        assert resp.status_code == status.HTTP_200_OK
+        data = resp.get_json()
+        ids = {row["recommendation_id"] for row in data}
+        assert ids == {a.id, b.id}
+
+    def test_filter_by_recommendation_type_case_insensitive(self):
+        """It should filter Recommendations by recommendation_type case-insensitively"""
+        a = RecommendationFactory(recommendation_type="cross-sell")
+        b = RecommendationFactory(recommendation_type="up-sell")
+        c = RecommendationFactory(recommendation_type="accessory")
+        a.create()
+        b.create()
+        c.create()
+        resp = self.client.get(f"{BASE_URL}?recommendation_type=CROSS-SELL")
+        assert resp.status_code == status.HTTP_200_OK
+        data = resp.get_json()
+        ids = {row["recommendation_id"] for row in data}
+        assert ids == {a.id}
+
+    def test_filter_by_status_case_insensitive(self):
+        """It should filter Recommendations by status case-insensitively"""
+        a = RecommendationFactory(status="active")
+        b = RecommendationFactory(status="inactive")
+        c = RecommendationFactory(status="active")
+        a.create()
+        b.create()
+        c.create()
+        resp = self.client.get(f"{BASE_URL}?status=ACTIVE")
+        assert resp.status_code == status.HTTP_200_OK
+        data = resp.get_json()
+        ids = {row["recommendation_id"] for row in data}
+        assert ids == {a.id, c.id}
+
+    def test_filter_by_min_confidence_inclusive(self):
+        """It should filter Recommendations by minimum confidence_score inclusively"""
+        a = RecommendationFactory(confidence_score=Decimal("0.50"))
+        b = RecommendationFactory(confidence_score=Decimal("0.75"))
+        c = RecommendationFactory(confidence_score=Decimal("0.90"))
+        a.create()
+        b.create()
+        c.create()
+        resp = self.client.get(f"{BASE_URL}?confidence_score=0.75")
+        assert resp.status_code == status.HTTP_200_OK
+        data = resp.get_json()
+        ids = {row["recommendation_id"] for row in data}
+        assert ids == {b.id, c.id}
+
+    def test_confidence_score_out_of_range_returns_400(self):
+        """It should return 400 Bad Request if confidence_score is out of range [0, 1]"""
+        resp = self.client.get(f"{BASE_URL}?confidence_score=-0.1")
+        assert resp.status_code == status.HTTP_400_BAD_REQUEST
+        resp = self.client.get(f"{BASE_URL}?confidence_score=1.1")
+        assert resp.status_code == status.HTTP_400_BAD_REQUEST
+
+    def test_empty_result_is_200_empty_list(self):
+        """It should return 200 OK with empty list if no records match"""
+        resp = self.client.get(f"{BASE_URL}?base_product_id=99999")
+        assert resp.status_code == status.HTTP_200_OK
+        data = resp.get_json()
+        assert data == []