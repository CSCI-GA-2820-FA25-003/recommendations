--- conflicted
+++ resolved
@@ -214,7 +214,6 @@
         #     test_recommendation.recommended_product_description,
         # )
 
-<<<<<<< HEAD
     def test_update_happy_path_partial_fields(self):
         """It should Update an existing Recommendation's editable fields"""
         # create a recommendation to update
@@ -269,7 +268,6 @@
         resp = self.client.put(f"{BASE_URL}/{rec.id}", json={})
         assert resp.status_code == status.HTTP_400_BAD_REQUEST
         assert "at least one" in resp.get_json().get("message", "").lower()
-=======
     # ----------------------------------------------------------
     # TEST DELETE
     # ----------------------------------------------------------
@@ -287,5 +285,4 @@
         """It should Delete a Recommendation even if it doesn't exist"""
         response = self.client.delete(f"{BASE_URL}/0")
         self.assertEqual(response.status_code, status.HTTP_204_NO_CONTENT)
-        self.assertEqual(len(response.data), 0)
->>>>>>> 216702b5
+        self.assertEqual(len(response.data), 0)