######################################################################
# Copyright 2016, 2024 John J. Rofrano. All Rights Reserved.
#
# Licensed under the Apache License, Version 2.0 (the "License");
# you may not use this file except in compliance with the License.
# You may obtain a copy of the License at
#
# https://www.apache.org/licenses/LICENSE-2.0
#
# Unless required by applicable law or agreed to in writing, software
# distributed under the License is distributed on an "AS IS" BASIS,
# WITHOUT WARRANTIES OR CONDITIONS OF ANY KIND, either express or implied.
# See the License for the specific language governing permissions and
# limitations under the License.
######################################################################

"""
Test Recommendation API Service Test Suite
"""

# pylint: disable=duplicate-code
import os
import logging
from decimal import Decimal
from unittest import TestCase
from wsgi import app
from service.common import status
from service.models import db, Recommendation
from .factories import RecommendationFactory

DATABASE_URI = os.getenv(
    "DATABASE_URI", "postgresql+psycopg://postgres:postgres@localhost:5432/testdb"
)
BASE_URL = "/recommendations"


######################################################################
#  T E S T   C A S E S
######################################################################
# pylint: disable=too-many-public-methods
class TestYourResourceService(TestCase):
    """REST API Server Tests"""

    @classmethod
    def setUpClass(cls):
        """Run once before all tests"""
        app.config["TESTING"] = True
        app.config["DEBUG"] = False
        # Set up the test database
        app.config["SQLALCHEMY_DATABASE_URI"] = DATABASE_URI
        app.logger.setLevel(logging.CRITICAL)
        app.app_context().push()

    @classmethod
    def tearDownClass(cls):
        """Run once after all tests"""
        db.session.close()

    def setUp(self):
        """Runs before each test"""
        self.client = app.test_client()
        db.session.query(Recommendation).delete()  # clean up the last tests
        db.session.commit()

    def tearDown(self):
        """This runs after each test"""
        db.session.remove()

    ############################################################
    # Utility function to bulk create recommendations
    ############################################################
    def _create_recommendations(self, count: int = 1) -> list:
        """Factory method to create recommendations in bulk"""
        recommendations = []
        for _ in range(count):
            test_recommendation = RecommendationFactory()
            response = self.client.post(BASE_URL, json=test_recommendation.serialize())
<<<<<<< HEAD
            print("POST /recommendations ->", response.status_code, response.get_json())
=======
>>>>>>> cb1e0fca
            self.assertEqual(
                response.status_code,
                status.HTTP_201_CREATED,
                "Could not create test recommendation",
            )
            new_recommendation = response.get_json()
            test_recommendation.id = new_recommendation["recommendation_id"]
<<<<<<< HEAD
            recommendations.append(test_recommendation)
=======
            recommendations.append(new_recommendation)
>>>>>>> cb1e0fca
        return recommendations

    ######################################################################
    #  P L A C E   T E S T   C A S E S   H E R E
    ######################################################################

    def test_index(self):
        """It should call the home page"""
        resp = self.client.get("/")
        self.assertEqual(resp.status_code, status.HTTP_200_OK)

    def test_create_recommendation(self):
        """It should Create a new Recommendation"""
        test_recommendation = RecommendationFactory()
        logging.debug("Test Recommendation: %s", test_recommendation.serialize())
        response = self.client.post(BASE_URL, json=test_recommendation.serialize())
        self.assertEqual(response.status_code, status.HTTP_201_CREATED)

        # Make sure location header is set
        location = response.headers.get("Location", None)
        self.assertIsNotNone(location)

        # Check the data is correct
        new_recommendation = response.get_json()
        self.assertEqual(
            new_recommendation["base_product_id"], test_recommendation.base_product_id
        )
        self.assertEqual(
            new_recommendation["recommended_product_id"],
            test_recommendation.recommended_product_id,
        )
        self.assertEqual(
            new_recommendation["recommendation_type"],
            test_recommendation.recommendation_type,
        )
        self.assertEqual(new_recommendation["status"], test_recommendation.status)
        self.assertEqual(
            Decimal(str(new_recommendation["confidence_score"])),
            test_recommendation.confidence_score,
        )
        self.assertEqual(
            Decimal(str(new_recommendation["base_product_price"])),
            test_recommendation.base_product_price,
        )
        self.assertEqual(
            Decimal(str(new_recommendation["recommended_product_price"])),
            test_recommendation.recommended_product_price,
        )
        self.assertEqual(
            new_recommendation["base_product_description"],
            test_recommendation.base_product_description,
        )
        self.assertEqual(
            new_recommendation["recommended_product_description"],
            test_recommendation.recommended_product_description,
        )

    # ----------------------------------------------------------
    # TEST READ
    # ----------------------------------------------------------
    def test_get_recommendation(self):
        """It should Get a single Recommendation"""
        # get the id of a recommendation
        test_recommendation = self._create_recommendations(1)[0]
        recommendation_id = test_recommendation["recommendation_id"]
        response = self.client.get(f"{BASE_URL}/{recommendation_id}")
        data = response.get_json()

        self.assertEqual(
            data["recommendation_id"], test_recommendation["recommendation_id"]
        )
        self.assertEqual(
            data["base_product_id"], test_recommendation["base_product_id"]
        )
        self.assertEqual(
            data["recommended_product_id"],
            test_recommendation["recommended_product_id"],
        )
        self.assertEqual(
            data["recommendation_type"], test_recommendation["recommendation_type"]
        )
        self.assertEqual(data["status"], test_recommendation["status"])
        self.assertAlmostEqual(
            data["confidence_score"], float(test_recommendation["confidence_score"])
        )

    def test_get_recommendation_not_found(self):
        """It should not Get a Recommendation thats not found"""
        response = self.client.get(f"{BASE_URL}/0")
        self.assertEqual(response.status_code, status.HTTP_404_NOT_FOUND)
        data = response.get_json()
        logging.debug("Response data = %s", data)
        self.assertIn("was not found", data["message"])

        # Todo: Uncomment this code when get_recommendations in implemented
        # # Check that the location header was correct
        # response = self.client.get(location)
        # self.assertEqual(response.status_code, status.HTTP_200_OK)
        # new_recommendation = response.get_json()
        # self.assertEqual(
        #     new_recommendation["base_product_id"], test_recommendation.base_product_id
        # )
        # self.assertEqual(
        #     new_recommendation["recommended_product_id"],
        #     test_recommendation.recommended_product_id,
        # )
        # self.assertEqual(
        #     new_recommendation["recommendation_type"],
        #     test_recommendation.recommendation_type,
        # )
        # self.assertEqual(new_recommendation["status"], test_recommendation.status)
        # self.assertEqual(
        #     new_recommendation["confidence_score"], test_recommendation.confidence_score
        # )
        # self.assertEqual(
        #     new_recommendation["base_product_price"],
        #     test_recommendation.base_product_price,
        # )
        # self.assertEqual(
        #     new_recommendation["recommended_product_price"],
        #     test_recommendation.recommended_product_price,
        # )
        # self.assertEqual(
        #     new_recommendation["base_product_description"],
        #     test_recommendation.base_product_description,
        # )
        # self.assertEqual(
        #     new_recommendation["recommended_product_description"],
        #     test_recommendation.recommended_product_description,
        # )

    # ----------------------------------------------------------
    # TEST DELETE
    # ----------------------------------------------------------
    def test_delete_recommendation(self):
        """It should Delete a Recommendation"""
        test_recommendation = self._create_recommendations(1)[0]
        response = self.client.delete(f"{BASE_URL}/{test_recommendation.id}")
        self.assertEqual(response.status_code, status.HTTP_204_NO_CONTENT)
        self.assertEqual(len(response.data), 0)
        # make sure they are deleted
        response = self.client.get(f"{BASE_URL}/{test_recommendation.id}")
        self.assertEqual(response.status_code, status.HTTP_404_NOT_FOUND)

    def test_delete_non_existing_recommendation(self):
        """It should Delete a Recommendation even if it doesn't exist"""
        response = self.client.delete(f"{BASE_URL}/0")
        self.assertEqual(response.status_code, status.HTTP_204_NO_CONTENT)
        self.assertEqual(len(response.data), 0)<|MERGE_RESOLUTION|>--- conflicted
+++ resolved
@@ -75,10 +75,6 @@
         for _ in range(count):
             test_recommendation = RecommendationFactory()
             response = self.client.post(BASE_URL, json=test_recommendation.serialize())
-<<<<<<< HEAD
-            print("POST /recommendations ->", response.status_code, response.get_json())
-=======
->>>>>>> cb1e0fca
             self.assertEqual(
                 response.status_code,
                 status.HTTP_201_CREATED,
@@ -86,11 +82,7 @@
             )
             new_recommendation = response.get_json()
             test_recommendation.id = new_recommendation["recommendation_id"]
-<<<<<<< HEAD
             recommendations.append(test_recommendation)
-=======
-            recommendations.append(new_recommendation)
->>>>>>> cb1e0fca
         return recommendations
 
     ######################################################################
