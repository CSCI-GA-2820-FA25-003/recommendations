######################################################################
# Copyright 2016, 2024 John J. Rofrano. All Rights Reserved.
#
# Licensed under the Apache License, Version 2.0 (the "License");
# you may not use this file except in compliance with the License.
# You may obtain a copy of the License at
#
# https://www.apache.org/licenses/LICENSE-2.0
#
# Unless required by applicable law or agreed to in writing, software
# distributed under the License is distributed on an "AS IS" BASIS,
# WITHOUT WARRANTIES OR CONDITIONS OF ANY KIND, either express or implied.
# See the License for the specific language governing permissions and
# limitations under the License.
######################################################################

"""
Test Recommendation API Service Test Suite
"""

# pylint: disable=duplicate-code
import os
import logging
from decimal import Decimal
from unittest import TestCase
from wsgi import app
from service.common import status
from service.models import db, Recommendation
from .factories import RecommendationFactory

DATABASE_URI = os.getenv(
    "DATABASE_URI", "postgresql+psycopg://postgres:postgres@localhost:5432/testdb"
)
BASE_URL = "/recommendations"
DISCOUNT_URL = f"{BASE_URL}/apply_discount"


######################################################################
#  T E S T   C A S E S
######################################################################
# pylint: disable=too-many-public-methods
class TestYourResourceService(TestCase):
    """REST API Server Tests"""

    @classmethod
    def setUpClass(cls):
        """Run once before all tests"""
        app.config["TESTING"] = True
        app.config["DEBUG"] = False
        # Set up the test database
        app.config["SQLALCHEMY_DATABASE_URI"] = DATABASE_URI
        app.logger.setLevel(logging.CRITICAL)
        app.app_context().push()

    @classmethod
    def tearDownClass(cls):
        """Run once after all tests"""
        db.session.close()

    def setUp(self):
        """Runs before each test"""
        self.client = app.test_client()
        db.session.query(Recommendation).delete()  # clean up the last tests
        db.session.commit()

    def tearDown(self):
        """This runs after each test"""
        db.session.remove()

    ############################################################
    # Utility function to bulk create recommendations
    ############################################################
    def _create_recommendations(self, count: int = 1) -> list:
        """Factory method to create recommendations in bulk"""
        recommendations = []
        for _ in range(count):
            test_recommendation = RecommendationFactory()
            response = self.client.post(BASE_URL, json=test_recommendation.serialize())
            self.assertEqual(
                response.status_code,
                status.HTTP_201_CREATED,
                "Could not create test recommendation",
            )
            new_recommendation = response.get_json()
            test_recommendation.id = new_recommendation["recommendation_id"]
            recommendations.append(test_recommendation)
        return recommendations

    ######################################################################
    #  P L A C E   T E S T   C A S E S   H E R E
    ######################################################################

    def test_index(self):
        """It should return a helpful message"""
        resp = self.client.get("/")
        self.assertEqual(resp.status_code, status.HTTP_200_OK)
        data = resp.get_json()
        self.assertIn("message", data)
        self.assertIn("Welcome", data["message"])

    def test_create_recommendation(self):
        """It should Create a new Recommendation"""
        test_recommendation = RecommendationFactory(confidence_score=Decimal("0.75"))
        logging.debug("Test Recommendation: %s", test_recommendation.serialize())
        response = self.client.post(BASE_URL, json=test_recommendation.serialize())
        self.assertEqual(response.status_code, status.HTTP_201_CREATED)

        # Make sure location header is set
        location = response.headers.get("Location", None)
        self.assertIsNotNone(location)

        # Check the data is correct
        new_recommendation = response.get_json()
        self.assertEqual(
            new_recommendation["base_product_id"], test_recommendation.base_product_id
        )
        self.assertEqual(
            new_recommendation["recommended_product_id"],
            test_recommendation.recommended_product_id,
        )
        self.assertEqual(
            new_recommendation["recommendation_type"],
            test_recommendation.recommendation_type,
        )
        self.assertEqual(new_recommendation["status"], test_recommendation.status)
        self.assertEqual(
            Decimal(str(new_recommendation["confidence_score"])),
            test_recommendation.confidence_score,
        )
        self.assertEqual(
            Decimal(str(new_recommendation["base_product_price"])),
            test_recommendation.base_product_price,
        )
        self.assertEqual(
            Decimal(str(new_recommendation["recommended_product_price"])),
            test_recommendation.recommended_product_price,
        )
        self.assertEqual(
            new_recommendation["base_product_description"],
            test_recommendation.base_product_description,
        )
        self.assertEqual(
            new_recommendation["recommended_product_description"],
            test_recommendation.recommended_product_description,
        )

        # Check that the location header was correct
        response = self.client.get(location)
        self.assertEqual(response.status_code, status.HTTP_200_OK)
        new_recommendation = response.get_json()
        self.assertEqual(
            new_recommendation["base_product_id"], test_recommendation.base_product_id
        )
        self.assertEqual(
            new_recommendation["recommended_product_id"],
            test_recommendation.recommended_product_id,
        )
        self.assertEqual(
            new_recommendation["recommendation_type"],
            test_recommendation.recommendation_type,
        )
        self.assertEqual(new_recommendation["status"], test_recommendation.status)
        self.assertEqual(
            Decimal(str(new_recommendation["confidence_score"])),
            test_recommendation.confidence_score,
        )
        self.assertEqual(
            Decimal(str(new_recommendation["base_product_price"])),
            test_recommendation.base_product_price,
        )
        self.assertEqual(
            Decimal(str(new_recommendation["recommended_product_price"])),
            test_recommendation.recommended_product_price,
        )
        self.assertEqual(
            new_recommendation["base_product_description"],
            test_recommendation.base_product_description,
        )
        self.assertEqual(
            new_recommendation["recommended_product_description"],
            test_recommendation.recommended_product_description,
        )

    # ----------------------------------------------------------
    # Additional Test Cases Added Here
    # ----------------------------------------------------------

    def test_create_recommendation_no_content_type(self):
        """It should not Create a Recommendation with no Content-Type"""
        # test_recommendation = RecommendationFactory()
        # Remove Content-Type header => check_content_type error
        response = self.client.post(BASE_URL, data="test")
        self.assertEqual(response.status_code, status.HTTP_415_UNSUPPORTED_MEDIA_TYPE)

    def test_create_recommendation_wrong_content_type(self):
        """It should not Create a Recommendation with wrong Content-Type"""
        test_recommendation = RecommendationFactory()
        # Send data with wrong content type
        response = self.client.post(
            BASE_URL,
            data=str(test_recommendation.serialize()),
            content_type="text/plain",
        )
        self.assertEqual(response.status_code, status.HTTP_415_UNSUPPORTED_MEDIA_TYPE)

    # ----------------------------------------------------------
    # TEST READ
    # ----------------------------------------------------------
    def test_get_recommendation(self):
        """It should Get a single Recommendation"""
        # get the id of a recommendation
        test_recommendation = RecommendationFactory()
        test_recommendation.create()
        recommendation_id = test_recommendation.id
        response = self.client.get(f"{BASE_URL}/{recommendation_id}")
        data = response.get_json()

        self.assertEqual(data["recommendation_id"], test_recommendation.id)
        self.assertEqual(data["base_product_id"], test_recommendation.base_product_id)
        self.assertEqual(
            data["recommended_product_id"],
            test_recommendation.recommended_product_id,
        )
        self.assertEqual(
            data["recommendation_type"], test_recommendation.recommendation_type
        )
        self.assertEqual(data["status"], test_recommendation.status)
        self.assertAlmostEqual(
            data["confidence_score"], float(test_recommendation.confidence_score)
        )

    def test_get_recommendation_not_found(self):
        """It should not Get a Recommendation thats not found"""
        response = self.client.get(f"{BASE_URL}/0")
        self.assertEqual(response.status_code, status.HTTP_404_NOT_FOUND)
        data = response.get_json()
        logging.debug("Response data = %s", data)
        self.assertIn("was not found", data["message"])

    def test_update_happy_path_partial_fields(self):
        """It should Update an existing Recommendation's editable fields"""
        # create a recommendation to update
        rec = RecommendationFactory(
            recommendation_type="cross-sell",
            status="inactive",
            confidence_score=Decimal("0.40"),
        )
        rec.create()
        payload = {
            "recommendation_type": "UP-SELL",  # model normalizes to lowercase
            "confidence_score": 0.90,  # valid and storable (< 1.00)
        }
        resp = self.client.put(f"{BASE_URL}/{rec.id}", json=payload)
        assert resp.status_code == status.HTTP_200_OK
        body = resp.get_json()
        assert body["recommendation_id"] == rec.id
        assert body["recommendation_type"] == "up-sell"
        # confidence serialized as float
        assert body["confidence_score"] == 0.90
        # status unchanged (not provided)
        assert body["status"] == "inactive"

        # also verify persisted
        got = Recommendation.find(rec.id)
        assert got.recommendation_type == "up-sell"
        assert got.status == "inactive"
        assert got.confidence_score == Decimal("0.90")

    def test_update_not_found_returns_404(self):
        """It should return 404 when the recommendation id does not exist."""
        resp = self.client.put(f"{BASE_URL}/999999", json={"status": "active"})
        assert resp.status_code == status.HTTP_404_NOT_FOUND
        assert "not found" in resp.get_json().get("message", "").lower()

    def test_update_requires_json_content_type(self):
        """It should enforce application/json via check_content_type()."""
        rec = RecommendationFactory()
        rec.create()
        # No JSON body / wrong content type
        resp = self.client.put(f"{BASE_URL}/{rec.id}", data="status=active")
        # Your check_content_type() typically returns 415 Unsupported Media Type
        assert resp.status_code in (
            status.HTTP_415_UNSUPPORTED_MEDIA_TYPE,
            status.HTTP_400_BAD_REQUEST,
        )

    def test_update_empty_body_returns_400(self):
        """It should return 400 Bad Request when the body is empty."""
        rec = RecommendationFactory()
        rec.create()
        resp = self.client.put(f"{BASE_URL}/{rec.id}", json={})
        assert resp.status_code == status.HTTP_400_BAD_REQUEST
        assert "at least one" in resp.get_json().get("message", "").lower()

    # ----------------------------------------------------------
    # Additional Test Cases Added Here
    # ----------------------------------------------------------

    # Test routes.py line 128-129
    def test_update_with_invalid_data(self):
        """It should return 400 when update data fails validation"""
        recommendation = RecommendationFactory()
        recommendation.create()
        # invalid confidence_score => DataValidationError
        payload = {"confidence_score": 1.5}
        response = self.client.put(f"{BASE_URL}/{recommendation.id}", json=payload)
        self.assertEqual(response.status_code, status.HTTP_400_BAD_REQUEST)
        data = response.get_json()
        self.assertIn("message", data)

    # ----------------------------------------------------------
    # TEST DELETE
    # ----------------------------------------------------------
    def test_delete_recommendation(self):
        """It should Delete a Recommendation"""
        test_recommendation = self._create_recommendations(1)[0]
        response = self.client.delete(f"{BASE_URL}/{test_recommendation.id}")
        self.assertEqual(response.status_code, status.HTTP_204_NO_CONTENT)
        self.assertEqual(len(response.data), 0)
        # make sure they are deleted
        response = self.client.get(f"{BASE_URL}/{test_recommendation.id}")
        self.assertEqual(response.status_code, status.HTTP_404_NOT_FOUND)

    def test_delete_non_existing_recommendation(self):
        """It should Delete a Recommendation even if it doesn't exist"""
        response = self.client.delete(f"{BASE_URL}/0")
        self.assertEqual(response.status_code, status.HTTP_204_NO_CONTENT)
        self.assertEqual(len(response.data), 0)

    def test_create_recommendation_fails_for_negative_confidence_score(self):
        """It should Create a new Recommendation"""
        test_recommendation = RecommendationFactory(confidence_score=Decimal("-0.83"))
        logging.debug("Test Recommendation: %s", test_recommendation.serialize())
        response = self.client.post(BASE_URL, json=test_recommendation.serialize())
        self.assertEqual(response.status_code, status.HTTP_400_BAD_REQUEST)

    def test_create_recommendation_fails_for_wrong_recommendation_type(self):
        """It should not Create a new Recommendation with wrong recommendation_type"""
        test_recommendation = RecommendationFactory()
        rec = test_recommendation.serialize()
        rec["recommendation_type"] = "invalid-type"
        logging.debug("Test Recommendation: %s", rec)
        response = self.client.post(BASE_URL, json=rec)
        self.assertEqual(response.status_code, status.HTTP_400_BAD_REQUEST)

    def test_create_recommendation_fails_for_wrong_status_type(self):
        """It should not Create a new Recommendation with wrong status"""
        test_recommendation = RecommendationFactory()
        rec = test_recommendation.serialize()
        rec["status"] = "invalid-status"
        logging.debug("Test Recommendation: %s", rec)
        response = self.client.post(BASE_URL, json=rec)
        self.assertEqual(response.status_code, status.HTTP_400_BAD_REQUEST)

    def test_no_filters_returns_all(self):
        """It should return all Recommendations when no filter is sent"""
        a = RecommendationFactory()
        b = RecommendationFactory()
        c = RecommendationFactory()
        a.create()
        b.create()
        c.create()
        resp = self.client.get(BASE_URL)
        assert resp.status_code == 200
        data = resp.get_json()
        assert {x["recommendation_id"] for x in data} == {a.id, b.id, c.id}

    def test_filter_by_base_product_id(self):
        """It should filter Recommendations by base_product_id"""
        a = RecommendationFactory(base_product_id=10)
        b = RecommendationFactory(base_product_id=10)
        c = RecommendationFactory(base_product_id=11)
        a.create()
        b.create()
        c.create()
        resp = self.client.get(f"{BASE_URL}?base_product_id=10")
        assert resp.status_code == status.HTTP_200_OK
        data = resp.get_json()
        ids = {row["recommendation_id"] for row in data}
        assert ids == {a.id, b.id}

    def test_filter_by_recommendation_type_case_insensitive(self):
        """It should filter Recommendations by recommendation_type case-insensitively"""
        a = RecommendationFactory(recommendation_type="cross-sell")
        b = RecommendationFactory(recommendation_type="up-sell")
        c = RecommendationFactory(recommendation_type="accessory")
        a.create()
        b.create()
        c.create()
        resp = self.client.get(f"{BASE_URL}?recommendation_type=CROSS-SELL")
        assert resp.status_code == status.HTTP_200_OK
        data = resp.get_json()
        ids = {row["recommendation_id"] for row in data}
        assert ids == {a.id}

    def test_filter_by_status_case_insensitive(self):
        """It should filter Recommendations by status case-insensitively"""
        a = RecommendationFactory(status="active")
        b = RecommendationFactory(status="inactive")
        c = RecommendationFactory(status="active")
        a.create()
        b.create()
        c.create()
        resp = self.client.get(f"{BASE_URL}?status=ACTIVE")
        assert resp.status_code == status.HTTP_200_OK
        data = resp.get_json()
        ids = {row["recommendation_id"] for row in data}
        assert ids == {a.id, c.id}

    def test_filter_by_min_confidence_inclusive(self):
        """It should filter Recommendations by minimum confidence_score inclusively"""
        a = RecommendationFactory(confidence_score=Decimal("0.50"))
        b = RecommendationFactory(confidence_score=Decimal("0.75"))
        c = RecommendationFactory(confidence_score=Decimal("0.90"))
        a.create()
        b.create()
        c.create()
        resp = self.client.get(f"{BASE_URL}?confidence_score=0.75")
        assert resp.status_code == status.HTTP_200_OK
        data = resp.get_json()
        ids = {row["recommendation_id"] for row in data}
        assert ids == {b.id, c.id}

    def test_confidence_score_out_of_range_returns_400(self):
        """It should return 400 Bad Request if confidence_score is out of range [0, 1]"""
        resp = self.client.get(f"{BASE_URL}?confidence_score=-0.1")
        assert resp.status_code == status.HTTP_400_BAD_REQUEST
        resp = self.client.get(f"{BASE_URL}?confidence_score=1.1")
        assert resp.status_code == status.HTTP_400_BAD_REQUEST

    def test_empty_result_is_200_empty_list(self):
        """It should return 200 OK with empty list if no records match"""
        resp = self.client.get(f"{BASE_URL}?base_product_id=99999")
        assert resp.status_code == status.HTTP_200_OK
        data = resp.get_json()
        assert data == []

    # ----------------------------------------------------------
<<<<<<< HEAD
    # APPLY DISCOUNT ENDPOINT TESTS
    # ----------------------------------------------------------
    def test_apply_flat_discount_accessories(self):
        """It should apply a flat discount to all accessory recommendations"""
        # create some data: accessories and non-accessories
        a1 = RecommendationFactory(recommendation_type="accessory", base_product_price=Decimal("100.00"), recommended_product_price=Decimal("50.00"))
        a2 = RecommendationFactory(recommendation_type="accessory", base_product_price=Decimal("20.00"), recommended_product_price=Decimal("10.00"))
        b1 = RecommendationFactory(recommendation_type="cross-sell", base_product_price=Decimal("100.00"), recommended_product_price=Decimal("50.00"))
        a1.create()
        a2.create()
        b1.create()

        # apply 10%
        resp = self.client.put(f"{DISCOUNT_URL}?discount=10")
        assert resp.status_code == status.HTTP_200_OK
        payload = resp.get_json()
        assert payload["updated_count"] == 2
        ids = set(payload["updated_ids"])
        assert ids == {a1.id, a2.id}

        # verify persisted values and updated_date changed
        got_a1 = Recommendation.find(a1.id)
        got_a2 = Recommendation.find(a2.id)
        # 10% off
        assert got_a1.base_product_price == Decimal("90.00")
        assert got_a1.recommended_product_price == Decimal("45.00")
        assert got_a2.base_product_price == Decimal("18.00")
        assert got_a2.recommended_product_price == Decimal("9.00")

        # updated_date refreshed
        assert got_a1.updated_date is not None
        assert got_a2.updated_date is not None

        # non-accessory unchanged
        got_b1 = Recommendation.find(b1.id)
        assert got_b1.base_product_price == Decimal("100.00")
        assert got_b1.recommended_product_price == Decimal("50.00")

    def test_apply_custom_discounts_per_id(self):
        """It should apply custom per-recommendation discounts via JSON body"""
        r1 = RecommendationFactory(base_product_price=Decimal("200.00"), recommended_product_price=Decimal("20.00"))
        r2 = RecommendationFactory(base_product_price=Decimal("100.00"), recommended_product_price=Decimal("10.00"))
        r3 = RecommendationFactory(base_product_price=Decimal("300.00"), recommended_product_price=Decimal("30.00"))
        r1.create()
        r2.create()
        r3.create()

        body = {
            str(r1.id): {"base_product_price": 5},  # 5% off base only
            str(r2.id): {"recommended_product_price": 50},  # 50% off recommended only
            # r3 not included -> no change
        }

        before1 = Recommendation.find(r1.id).updated_date
        before2 = Recommendation.find(r2.id).updated_date
        resp = self.client.put(DISCOUNT_URL, json=body)
        assert resp.status_code == status.HTTP_200_OK
        data = resp.get_json()
        assert set(data["updated_ids"]) == {r1.id, r2.id}

        got1 = Recommendation.find(r1.id)
        got2 = Recommendation.find(r2.id)
        got3 = Recommendation.find(r3.id)

        assert got1.base_product_price == Decimal("190.00")  # 5% off
        assert got1.recommended_product_price == Decimal("20.00")  # unchanged

        assert got2.base_product_price == Decimal("100.00")  # unchanged
        assert got2.recommended_product_price == Decimal("5.00")  # 50% off

        # r3 unchanged
        assert got3.base_product_price == Decimal("300.00")
        assert got3.recommended_product_price == Decimal("30.00")

        # updated_date refreshed on changed records
        assert got1.updated_date is not None and (before1 is None or got1.updated_date >= before1)
        assert got2.updated_date is not None and (before2 is None or got2.updated_date >= before2)

    def test_apply_discount_invalid_values(self):
        """It should return 400 on invalid discount values"""
        # flat mode invalid
        resp = self.client.put(f"{DISCOUNT_URL}?discount=0")
        assert resp.status_code == status.HTTP_400_BAD_REQUEST
        data = resp.get_json()
        assert "Discount must be between 0 and 100" in data.get("message", "")

        resp = self.client.put(f"{DISCOUNT_URL}?discount=100")
        assert resp.status_code == status.HTTP_400_BAD_REQUEST

        # custom mode invalid
        r = RecommendationFactory()
        r.create()
        body = {str(r.id): {"base_product_price": -5}}
        resp = self.client.put(DISCOUNT_URL, json=body)
        assert resp.status_code == status.HTTP_400_BAD_REQUEST

    def test_apply_discount_missing_parameters(self):
        """It should return 400 when neither query param nor JSON body is provided"""
        resp = self.client.put(DISCOUNT_URL)
        assert resp.status_code == status.HTTP_400_BAD_REQUEST
        assert "required" in resp.get_json().get("message", "").lower()

    def test_apply_flat_discount_no_matches_returns_404(self):
        """It should return 404 when no accessory recommendations exist or none updatable"""
        # create only non-accessory records
        x = RecommendationFactory(recommendation_type="cross-sell", base_product_price=Decimal("10.00"), recommended_product_price=Decimal("5.00"))
        x.create()
        resp = self.client.put(f"{DISCOUNT_URL}?discount=10")
        assert resp.status_code == status.HTTP_404_NOT_FOUND

    def test_apply_flat_discount_accessories_with_null_prices(self):
        """It should handle accessory recommendations with null prices correctly"""
        # Create accessories with null prices
        a1 = RecommendationFactory(recommendation_type="accessory", base_product_price=None, recommended_product_price=Decimal("50.00"))
        a2 = RecommendationFactory(recommendation_type="accessory", base_product_price=Decimal("100.00"), recommended_product_price=None)
        a3 = RecommendationFactory(recommendation_type="accessory", base_product_price=None, recommended_product_price=None)
        a1.create()
        a2.create()
        a3.create()

        resp = self.client.put(f"{DISCOUNT_URL}?discount=20")
        assert resp.status_code == status.HTTP_200_OK
        payload = resp.get_json()
        assert payload["updated_count"] == 2  # Only a1 and a2 should be updated
        assert set(payload["updated_ids"]) == {a1.id, a2.id}

        # Verify a1: only recommended_product_price updated
        got_a1 = Recommendation.find(a1.id)
        assert got_a1.base_product_price is None
        assert got_a1.recommended_product_price == Decimal("40.00")  # 20% off

        # Verify a2: only base_product_price updated
        got_a2 = Recommendation.find(a2.id)
        assert got_a2.base_product_price == Decimal("80.00")  # 20% off
        assert got_a2.recommended_product_price is None

        # Verify a3: no changes (both prices null)
        got_a3 = Recommendation.find(a3.id)
        assert got_a3.base_product_price is None
        assert got_a3.recommended_product_price is None

    def test_apply_custom_discounts_invalid_json_structure(self):
        """It should return 400 for invalid JSON structure in custom mode"""
        # Empty JSON body with content type
        resp = self.client.put(DISCOUNT_URL, json={}, content_type="application/json")
        assert resp.status_code == status.HTTP_400_BAD_REQUEST
        assert "JSON body must map recommendation_id to discount objects" in resp.get_json().get("message", "")

        # Non-dict JSON body
        resp = self.client.put(DISCOUNT_URL, json="invalid", content_type="application/json")
        assert resp.status_code == status.HTTP_400_BAD_REQUEST

    def test_apply_custom_discounts_invalid_recommendation_id_keys(self):
        """It should return 400 for non-numeric recommendation ID keys"""
        body = {"invalid_id": {"base_product_price": 10}}
        resp = self.client.put(DISCOUNT_URL, json=body)
        assert resp.status_code == status.HTTP_400_BAD_REQUEST
        assert "Keys must be numeric recommendation IDs" in resp.get_json().get("message", "")

    def test_apply_custom_discounts_invalid_discount_config(self):
        """It should return 400 for invalid discount configuration objects"""
        r = RecommendationFactory()
        r.create()

        # Non-dict discount config
        body = {str(r.id): "invalid"}
        resp = self.client.put(DISCOUNT_URL, json=body)
        assert resp.status_code == status.HTTP_400_BAD_REQUEST
        assert "Each value must be an object with price discount fields" in resp.get_json().get("message", "")

        # Empty discount config
        body = {str(r.id): {}}
        resp = self.client.put(DISCOUNT_URL, json=body)
        assert resp.status_code == status.HTTP_400_BAD_REQUEST
        assert "Each value must be an object with price discount fields" in resp.get_json().get("message", "")

    def test_apply_custom_discounts_no_discount_fields(self):
        """It should return 400 when no discount fields are provided"""
        r = RecommendationFactory()
        r.create()

        body = {str(r.id): {"invalid_field": 10}}
        resp = self.client.put(DISCOUNT_URL, json=body)
        assert resp.status_code == status.HTTP_400_BAD_REQUEST
        assert "Provide at least one of base_product_price or recommended_product_price" in resp.get_json().get("message", "")

    def test_apply_custom_discounts_nonexistent_recommendation_ids(self):
        """It should skip non-existent recommendation IDs without error"""
        body = {
            "99999": {"base_product_price": 10},  # Non-existent ID
            "99998": {"recommended_product_price": 20}  # Non-existent ID
        }
        resp = self.client.put(DISCOUNT_URL, json=body)
        assert resp.status_code == status.HTTP_200_OK
        data = resp.get_json()
        assert data["updated_ids"] == []  # No updates since IDs don't exist

    def test_apply_custom_discounts_mixed_valid_invalid_ids(self):
        """It should process valid IDs and skip invalid ones"""
        r1 = RecommendationFactory(base_product_price=Decimal("100.00"))
        r1.create()

        body = {
            str(r1.id): {"base_product_price": 10},  # Valid ID
            "99999": {"base_product_price": 20},     # Invalid ID
            "invalid": {"base_product_price": 30}    # Invalid key
        }
        resp = self.client.put(DISCOUNT_URL, json=body)
        assert resp.status_code == status.HTTP_400_BAD_REQUEST  # Should fail due to invalid key

    def test_apply_custom_discounts_with_null_prices(self):
        """It should handle recommendations with null prices in custom mode"""
        r1 = RecommendationFactory(base_product_price=None, recommended_product_price=Decimal("50.00"))
        r2 = RecommendationFactory(base_product_price=Decimal("100.00"), recommended_product_price=None)
        r1.create()
        r2.create()

        body = {
            str(r1.id): {"base_product_price": 20},  # Should be skipped (base_price is null)
            str(r2.id): {"recommended_product_price": 30}  # Should be skipped (rec_price is null)
        }
        resp = self.client.put(DISCOUNT_URL, json=body)
        assert resp.status_code == status.HTTP_200_OK
        data = resp.get_json()
        assert data["updated_ids"] == []  # No updates since prices are null

    def test_apply_discount_invalid_discount_percentage_string(self):
        """It should return 400 for invalid discount percentage strings"""
        resp = self.client.put(f"{DISCOUNT_URL}?discount=invalid")
        assert resp.status_code == status.HTTP_400_BAD_REQUEST
        assert "Discount must be between 0 and 100" in resp.get_json().get("message", "")

    def test_apply_discount_edge_case_discount_values(self):
        """It should handle edge case discount values correctly"""
        # Test exactly 0 (should fail)
        resp = self.client.put(f"{DISCOUNT_URL}?discount=0")
        assert resp.status_code == status.HTTP_400_BAD_REQUEST

        # Test exactly 100 (should fail)
        resp = self.client.put(f"{DISCOUNT_URL}?discount=100")
        assert resp.status_code == status.HTTP_400_BAD_REQUEST

        # Test negative values
        resp = self.client.put(f"{DISCOUNT_URL}?discount=-5")
        assert resp.status_code == status.HTTP_400_BAD_REQUEST

        # Test values over 100
        resp = self.client.put(f"{DISCOUNT_URL}?discount=150")
        assert resp.status_code == status.HTTP_400_BAD_REQUEST

    def test_apply_custom_discounts_database_error_handling(self):
        """It should handle database errors gracefully"""
        # This test would require mocking the database session to simulate errors
        # For now, we'll test the validation paths that are easier to trigger
        r = RecommendationFactory()
        r.create()

        # Test with invalid discount percentages in custom mode
        body = {str(r.id): {"base_product_price": 150}}  # Invalid percentage
        resp = self.client.put(DISCOUNT_URL, json=body)
        assert resp.status_code == status.HTTP_400_BAD_REQUEST
        assert "Discount must be between 0 and 100" in resp.get_json().get("message", "")

    def test_apply_discount_content_type_handling(self):
        """It should handle content type correctly for custom mode"""
        r = RecommendationFactory()
        r.create()

        # Test with explicit content type
        body = {str(r.id): {"base_product_price": 10}}
        resp = self.client.put(DISCOUNT_URL, json=body, content_type="application/json")
        assert resp.status_code == status.HTTP_200_OK

        # Test without content type but with data - should return 400 due to missing parameters
        resp = self.client.put(DISCOUNT_URL, data='{"1": {"base_product_price": 10}}')
        assert resp.status_code == status.HTTP_400_BAD_REQUEST
=======
    # Test Cases for multiple filters
    # ----------------------------------------------------------

    def test_multiple_filters_status_and_type(self):
        """It should return intersection of status and recommendation_type filters"""
        a = RecommendationFactory(status="active", recommendation_type="up-sell")
        b = RecommendationFactory(status="active", recommendation_type="cross-sell")
        c = RecommendationFactory(status="inactive", recommendation_type="up-sell")
        a.create()
        b.create()
        c.create()

        resp = self.client.get(f"{BASE_URL}?status=ACTIVE&recommendation_type=UP-SELL")
        assert resp.status_code == status.HTTP_200_OK
        data = resp.get_json()
        ids = {row["recommendation_id"] for row in data}
        assert ids == {a.id}

    def test_multiple_filters_base_and_status(self):
        """It should AND base_product_id and status together"""
        a = RecommendationFactory(base_product_id=10, status="active")
        b = RecommendationFactory(base_product_id=10, status="inactive")
        c = RecommendationFactory(base_product_id=11, status="active")
        a.create()
        b.create()
        c.create()

        resp = self.client.get(f"{BASE_URL}?base_product_id=10&status=active")
        assert resp.status_code == status.HTTP_200_OK
        data = resp.get_json()
        ids = {row["recommendation_id"] for row in data}
        assert ids == {a.id}

    def test_multiple_filters_include_confidence_threshold(self):
        """It should apply min confidence along with other filters (inclusive >=)"""
        a = RecommendationFactory(
            status="active",
            recommendation_type="up-sell",
            confidence_score=Decimal("0.50"),
        )
        b = RecommendationFactory(
            status="active",
            recommendation_type="up-sell",
            confidence_score=Decimal("0.90"),
        )
        c = RecommendationFactory(
            status="active",
            recommendation_type="cross-sell",
            confidence_score=Decimal("0.95"),
        )
        a.create()
        b.create()
        c.create()

        # active + up-sell + confidence_score>=0.75 -> only b
        resp = self.client.get(
            f"{BASE_URL}?status=active&recommendation_type=up-sell&confidence_score=0.75"
        )
        assert resp.status_code == status.HTTP_200_OK
        data = resp.get_json()
        ids = {row["recommendation_id"] for row in data}
        assert ids == {b.id}

    def test_multiple_filters_empty_result_ok(self):
        """It should return 200 with [] when combined filters match nothing"""
        a = RecommendationFactory(status="inactive", recommendation_type="cross-sell")
        a.create()
        resp = self.client.get(
            f"{BASE_URL}?status=active&recommendation_type=cross-sell"
        )
        assert resp.status_code == status.HTTP_200_OK
        assert resp.get_json() == []
>>>>>>> 65ff5d96
<|MERGE_RESOLUTION|>--- conflicted
+++ resolved
@@ -436,7 +436,6 @@
         assert data == []
 
     # ----------------------------------------------------------
-<<<<<<< HEAD
     # APPLY DISCOUNT ENDPOINT TESTS
     # ----------------------------------------------------------
     def test_apply_flat_discount_accessories(self):
@@ -713,7 +712,7 @@
         # Test without content type but with data - should return 400 due to missing parameters
         resp = self.client.put(DISCOUNT_URL, data='{"1": {"base_product_price": 10}}')
         assert resp.status_code == status.HTTP_400_BAD_REQUEST
-=======
+
     # Test Cases for multiple filters
     # ----------------------------------------------------------
 
@@ -785,5 +784,4 @@
             f"{BASE_URL}?status=active&recommendation_type=cross-sell"
         )
         assert resp.status_code == status.HTTP_200_OK
-        assert resp.get_json() == []
->>>>>>> 65ff5d96
+        assert resp.get_json() == []