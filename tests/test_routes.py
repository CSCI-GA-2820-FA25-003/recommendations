--- conflicted
+++ resolved
@@ -864,7 +864,6 @@
         assert resp.get_json() == []
 
     # ----------------------------------------------------------
-<<<<<<< HEAD
     # TEST UI
     # ----------------------------------------------------------
     def test_serve_ui(self):
@@ -874,7 +873,7 @@
         self.assertIn(b"Recommendation REST API Service", response.data)
         # should be HTML content
         self.assertIn("text/html", response.content_type)
-=======
+        
     # TEST HEALTH ENDPOINT
     # ----------------------------------------------------------
     def test_health_endpoint(self):
@@ -883,5 +882,4 @@
         self.assertEqual(resp.status_code, status.HTTP_200_OK)
         data = resp.get_json()
         self.assertIsNotNone(data)
-        self.assertEqual(data.get("status"), "OK")
->>>>>>> a00c2116
+        self.assertEqual(data.get("status"), "OK")